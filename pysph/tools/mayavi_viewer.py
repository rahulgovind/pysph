"""A particle viewer using Mayavi.

This code uses the :py:class:`MultiprocessingClient` solver interface to
communicate with a running solver and displays the particles using
Mayavi.  It can also display a list of supplied files.
"""

from functools import reduce
import glob
import sys
import math
import numpy
import os
import os.path
from pysph.solver.utils import remove_irrelevant_files, _sort_key

if not os.environ.get('ETS_TOOLKIT'):
    # Set the default toolkit to qt4 unless the user has explicitly
    # set the default manually via the env var.
    try:
        from traits.etsconfig.api import ETSConfig
    except ImportError:
        from enthought.etsconfig.api import ETSConfig
    ETSConfig.toolkit = 'qt4'

try:
    from traits.api import (Any, Array, Dict, HasTraits, Instance, on_trait_change,
                            List, Str, Int, Range, Float, Bool, Button,
                            Directory, Event, Password, Property, cached_property)
    from traitsui.api import (View, Item, Group, HSplit, ListEditor, EnumEditor,
                          TitleEditor, HGroup, ShellEditor, VSplit)
    from mayavi.core.api import PipelineBase
    from mayavi.core.ui.api import (MayaviScene, SceneEditor, MlabSceneModel)
    from pyface.timer.api import Timer, do_later
    from tvtk.api import tvtk
    from tvtk.array_handler import array2vtk
except ImportError:
    from enthought.traits.api import (Any, Array, Dict, HasTraits, Instance, on_trait_change,
                            List, Str, Int, Range, Float, Bool, Button,
                            Directory, Event, Password, Property, cached_property)
    from enthought.traits.ui.api import (View, Item, Group, HSplit, ListEditor, EnumEditor,
                          TitleEditor, HGroup, ShellEditor, VSplit)
    from enthought.mayavi.core.api import PipelineBase
    from enthought.mayavi.core.ui.api import (MayaviScene, SceneEditor, MlabSceneModel)
    from enthought.pyface.timer.api import Timer, do_later
    from enthought.tvtk.api import tvtk
    from enthought.tvtk.array_handler import array2vtk

from pysph.base.particle_array import ParticleArray
from pysph.solver.solver_interfaces import MultiprocessingClient
from pysph.solver.utils import load, dump, output_formats
from pysph.tools.interpolator import (get_bounding_box, get_nx_ny_nz,
    Interpolator)


import logging
logger = logging.getLogger()

def set_arrays(dataset, particle_array):
    """ Code to add all the arrays to a dataset given a particle array."""
    props = set(particle_array.properties.keys())
    # Add the vector data.
    vec = numpy.empty((len(particle_array.x), 3), dtype=float)
    vec[:,0] = particle_array.u
    vec[:,1] = particle_array.v
    vec[:,2] = particle_array.w
    va = tvtk.to_tvtk(array2vtk(vec))
    va.name = 'velocity'
    dataset.data.point_data.add_array(vec)
    # Now add the scalar data.
    scalars = props - set(('u', 'v', 'w'))
    for sc in scalars:
        arr = particle_array.get(sc)
        va = tvtk.to_tvtk(array2vtk(arr))
        va.name = sc
        dataset.data.point_data.add_array(va)
    dataset._update_data()

def glob_files(fname):
    """Glob for all similar files given one of them.

    This assumes that the files are of the form *_[0-9]*.*.
    """
    fbase = fname[:fname.rfind('_')+1]
    ext = fname[fname.rfind('.'):]
    return glob.glob("%s*%s"%(fbase, ext))

<<<<<<< HEAD
def _sort_key(arg):
    a = os.path.splitext(arg)[0]
    return int(a[a.rfind('_')+1:])

def remove_irrelevant_files(files):
    """Remove any npz/hdf5 files that are not output files.

    That is, the file should not end with a '_number.npz/hdf5'.  This allows
    users to dump other files in the output while post-processing without
    breaking the viewer.

    """
    result = []
    for f in files:
        try:
            _sort_key(f)
        except ValueError:
            pass
        else:
            result.append(f)
    return result

=======
>>>>>>> 45e4d005
def sort_file_list(files):
    """Given a list of input files, sort them in serial order, in-place.
    """
    files[:] = remove_irrelevant_files(files)
    files.sort(key=_sort_key)
    return files


##############################################################################
# `InterpolatorView` class.
##############################################################################
class InterpolatorView(HasTraits):

    # The bounds on which to interpolate.
    bounds = Array(cols=3, dtype=float,
                   desc='spatial bounds for the interpolation '\
                        '(xmin, xmax, ymin, ymax, zmin, zmax)')

    # The number of points to interpolate onto.
    num_points = Int(100000, enter_set=True, auto_set=False,
                     desc='number of points on which to interpolate')

    # The particle arrays to interpolate from.
    particle_arrays = List

    # The scalar to interpolate.
    scalar = Str('rho', desc='name of the active scalar to view')

    # Sync'd trait with the scalar lut manager.
    show_legend = Bool(False, desc='if the scalar legend is to be displayed')

    # Enable/disable the interpolation
    visible = Bool(False, desc='if the interpolation is to be displayed')

    # A button to use the set bounds.
    set_bounds = Button('Set Bounds')

    # A button to recompute the bounds.
    recompute_bounds = Button('Recompute Bounds')

    #### Private traits. ######################################################

    # The interpolator we are a view for.
    interpolator = Instance(Interpolator)

    # The mlab plot for this particle array.
    plot = Instance(PipelineBase)

    scalar_list = List

    scene = Instance(MlabSceneModel)

    source = Instance(PipelineBase)

    _arrays_changed = Bool(False)

    #### View definition ######################################################
    view = View(Item(name='visible'),
                Item(name='scalar',
                     editor=EnumEditor(name='scalar_list')
                    ),
                Item(name='num_points'),
                Item(name='bounds'),
                Item(name='set_bounds', show_label=False),
                Item(name='recompute_bounds', show_label=False),
                Item(name='show_legend'),
                )

    #### Private protocol  ####################################################
    def _change_bounds(self):
        interp = self.interpolator
        if interp is not None:
            interp.set_domain(self.bounds, self.interpolator.shape)
            self._update_plot()

    def _setup_interpolator(self):
        if self.interpolator is None:
            interpolator = Interpolator(
                self.particle_arrays, num_points=self.num_points
            )
            self.bounds = interpolator.bounds
            self.interpolator = interpolator
        else:
            if self._arrays_changed:
                self.interpolator.update_particle_arrays(self.particle_arrays)
                self._arrays_changed = False

    #### Trait handlers  ######################################################
    def _particle_arrays_changed(self, pas):
        if len(pas) > 0:
            all_props = reduce(set.union, [set(x.properties.keys()) for x in pas])
        else:
            all_props = set()
        self.scalar_list = list(all_props)
        self._arrays_changed = True
        self._update_plot()

    def _num_points_changed(self, value):
        interp = self.interpolator
        if interp is not None:
            bounds = self.interpolator.bounds
            shape = get_nx_ny_nz(value, bounds)
            interp.set_domain(bounds, shape)
            self._update_plot()

    def _recompute_bounds_fired(self):
        bounds = get_bounding_box(self.particle_arrays)
        self.bounds = bounds
        self._change_bounds()

    def _set_bounds_fired(self):
        self._change_bounds()

    def _bounds_default(self):
        return [0, 1, 0, 1, 0, 1]

    @on_trait_change('scalar, visible')
    def _update_plot(self):
        if self.visible:
            mlab = self.scene.mlab
            self._setup_interpolator()
            interp = self.interpolator
            prop = interp.interpolate(self.scalar)
            if self.source is None:
                src = mlab.pipeline.scalar_field(
                    interp.x, interp.y, interp.z, prop
                )
                self.source = src
            else:
                self.source.mlab_source.reset(
                    x=interp.x, y=interp.y, z=interp.z, scalars=prop
                )
            src = self.source

            if self.plot is None:
                if interp.dim == 3:
                    plot = mlab.pipeline.scalar_cut_plane(src)
                else:
                    plot = mlab.pipeline.surface(src)
                self.plot = plot
                scm = plot.module_manager.scalar_lut_manager
                scm.set(show_legend=self.show_legend,
                        use_default_name=False,
                        data_name=self.scalar)
                self.sync_trait('show_legend', scm, mutual=True)
            else:
                self.plot.visible = True
                scm = self.plot.module_manager.scalar_lut_manager
                scm.data_name = self.scalar
        else:
            if self.plot is not None:
                self.plot.visible = False


##############################################################################
# `ParticleArrayHelper` class.
##############################################################################
class ParticleArrayHelper(HasTraits):
    """
    This class manages a particle array and sets up the necessary
    plotting related information for it.
    """

    # The particle array we manage.
    particle_array = Instance(ParticleArray)

    # The name of the particle array.
    name = Str

    # Current time.
    time = Float(0.0)

    # The active scalar to view.
    scalar = Str('rho', desc='name of the active scalar to view')

    # The mlab plot for this particle array.
    plot = Instance(PipelineBase)

    # List of available scalars in the particle array.
    scalar_list = List(Str)

    scene = Instance(MlabSceneModel)

    # Sync'd trait with the scalar lut manager.
    show_legend = Bool(False, desc='if the scalar legend is to be displayed')

    # Sync'd trait with the dataset to turn on/off visibility.
    visible = Bool(True, desc='if the particle array is to be displayed')

    # Show the time of the simulation on screen.
    show_time = Bool(False, desc='if the current time is displayed')

    # Do we show the hidden arrays?
    show_hidden_arrays = Bool(False,
                              desc='if hidden arrays are to be listed')

    # Private attribute to store the Text module.
    _text = Instance(PipelineBase)

    # Extra scalars to show.  These will be added and saved to the data if
    # needed.
    extra_scalars = List(Str)

    # Set to True when the particle array is updated with a new property say.
    updated = Event

    ########################################
    # View related code.
    view = View(Item(name='name',
                     show_label=False,
                     editor=TitleEditor()),
                Group(
                      Item(name='visible'),
                      Item(name='show_hidden_arrays'),
                      Item(name='scalar',
                           editor=EnumEditor(name='scalar_list')
                          ),
                      Item(name='show_legend'),
                      Item(name='show_time'),
                      ),
                )

    #######  Private protocol ############################################
    def _add_vmag(self, pa):
        if 'vmag' not in pa.properties:
            if 'vmag2' in pa.output_property_arrays:
                vmag = numpy.sqrt(pa.vmag2)
            else:
                vmag = numpy.sqrt(pa.u**2 + pa.v**2 + pa.w**2)
            pa.add_property(name='vmag', data=vmag)
            if len(pa.output_property_arrays) > 0:
                # We do not call add_output_arrays when the default is empty
                # as if it is empty, all arrays are saved anyway. However,
                # adding just vmag in this case will mean that when the
                # particle array is saved it will only save vmag!  This is
                # not what we want, hence we add vmag *only* if the
                # output_property_arrays is non-zero length.
                pa.add_output_arrays(['vmag'])
            self.updated = True

    def _get_scalar(self, pa, scalar):
        """Return the requested scalar from the given particle array.
        """
        if scalar in self.extra_scalars:
            method_name = '_add_' + scalar
            method = getattr(self, method_name)
            method(pa)
        return getattr(pa, scalar)

    #######  Traits handlers #############################################
    def _particle_array_changed(self, pa):
        self.name = pa.name
        # Setup the scalars.
        self._show_hidden_arrays_changed(self.show_hidden_arrays)

        # Update the plot.
        x, y, z = pa.x, pa.y, pa.z
        s = self._get_scalar(pa, self.scalar)
        p = self.plot
        mlab = self.scene.mlab
        if p is None:
            src = mlab.pipeline.scalar_scatter(x, y, z, s)
            p = mlab.pipeline.glyph(src, mode='point', scale_mode='none')
            p.actor.property.point_size = 3
            scm = p.module_manager.scalar_lut_manager
            scm.set(show_legend=self.show_legend,
                    use_default_name=False,
                    data_name=self.scalar)
            self.sync_trait('visible', p.mlab_source.m_data,
                             mutual=True)
            self.sync_trait('show_legend', scm, mutual=True)
            #set_arrays(p.mlab_source.m_data, pa)
            self.plot = p
        else:
            if len(x) == len(p.mlab_source.x):
                p.mlab_source.set(x=x, y=y, z=z, scalars=s)
            else:
                p.mlab_source.reset(x=x, y=y, z=z, scalars=s)

        # Setup the time.
        self._show_time_changed(self.show_time)

    def _scalar_changed(self, value):
        p = self.plot
        if p is not None:
            p.mlab_source.scalars = self._get_scalar(
                self.particle_array, value
            )
            p.module_manager.scalar_lut_manager.data_name = value

    def _show_hidden_arrays_changed(self, value):
        pa = self.particle_array
        sc_list = pa.properties.keys()
        if value:
            self.scalar_list = sorted(set(sc_list + self.extra_scalars))
        else:
            self.scalar_list = sorted(
                set(
                    [x for x in sc_list if not x.startswith('_')] +
                    self.extra_scalars
                )
            )

    def _show_time_changed(self, value):
        txt = self._text
        mlab = self.scene.mlab
        if value:
            if txt is not None:
                txt.visible = True
            elif self.plot is not None:
                mlab.get_engine().current_object = self.plot
                txt = mlab.text(0.01, 0.01, 'Time = 0.0',
                                width=0.35)
                self._text = txt
                self._time_changed(self.time)
        else:
            if txt is not None:
                txt.visible = False

    def _time_changed(self, value):
        txt = self._text
        if txt is not None:
            txt.text = 'Time = %.3e'%(value)

    def _extra_scalars_default(self):
        return ['vmag']


class PythonShellView(HasTraits):
    ns = Dict()
    view = View(Item('ns', editor=ShellEditor(), show_label=False))


##############################################################################
# `MayaviViewer` class.
##############################################################################
class MayaviViewer(HasTraits):
    """
    This class represents a Mayavi based viewer for the particles.  They
    are queried from a running solver.
    """

    particle_arrays = List(Instance(ParticleArrayHelper), [])
    pa_names = List(Str, [])

    interpolator = Instance(InterpolatorView)

    # The default scalar to load up when running the viewer.
    scalar = Str("rho")

    scene = Instance(MlabSceneModel, ())

    ########################################
    # Traits to pull data from a live solver.
    live_mode = Bool(False, desc='if data is obtained from a running solver '\
                                 'or from saved files')

    shell = Button('Launch Python Shell')
    host = Str('localhost', desc='machine to connect to')
    port = Int(8800, desc='port to use to connect to solver')
    authkey = Password('pysph', desc='authorization key')
    host_changed = Bool(True)
    client = Instance(MultiprocessingClient)
    controller = Property(depends_on='live_mode, host_changed')

    ########################################
    # Traits to view saved solver output.
    files = List(Str, [])
    directory = Directory()
    current_file = Str('', desc='the file being viewed currently')
    update_files = Button('Refresh')
    file_count = Range(low='_low', high='_n_files', value=0,
                       desc='the file counter')
    play = Bool(False, desc='if all files are played automatically')
    loop = Bool(False, desc='if the animation is looped')
    # This is len(files) - 1.
    _n_files = Int(0)
    _low = Int(0)
    _play_count = Int(0)

    ########################################
    # Timer traits.
    timer = Instance(Timer)
    interval = Range(0.5, 20.0, 2.0,
                     desc='frequency in seconds with which plot is updated')

    ########################################
    # Solver info/control.
    current_time = Float(0.0, desc='the current time in the simulation')
    time_step = Float(0.0, desc='the time-step of the solver')
    iteration = Int(0, desc='the current iteration number')
    pause_solver = Bool(False, desc='if the solver should be paused')

    ########################################
    # Movie.
    record = Bool(False, desc='if PNG files are to be saved for animation')
    frame_interval = Range(1, 100, 5, desc='the interval between screenshots')
    movie_directory = Str
    # internal counters.
    _count = Int(0)
    _frame_count = Int(0)
    _last_time = Float
    _solver_data = Any
    _file_name = Str

    ########################################
    # The layout of the dialog created
    view = View(HSplit(
                  Group(
                    Item(name='live_mode'),
                    Group(
                        Group(
                            Item(name='directory'),
                            Item(name='current_file'),
                            Item(name='file_count'),
                            HGroup(Item(name='play'),
                                    Item(name='loop'),
                                    Item(name='update_files', show_label=False),
                                    ),
                            label='Saved Data',
                            selected=True,
                            enabled_when='not live_mode',
                            ),
                        Group(
                            Item(name='host'),
                            Item(name='port'),
                            Item(name='authkey'),
                            label='Connection',
                            enabled_when='live_mode',
                            ),
                        layout='tabbed'
                        ),
                    Group(
                        Group(
                              Item(name='current_time'),
                              Item(name='time_step'),
                              Item(name='iteration'),
                              Item(name='pause_solver',
                                   enabled_when='live_mode'
                                   ),
                              Item(name='interval',
                                   enabled_when='not live_mode'
                                   ),
                              label='Solver',
                             ),
                        Group(
                              Item(name='record'),
                              Item(name='frame_interval'),
                              Item(name='movie_directory'),
                              label='Movie',
                            ),
                        layout='tabbed',

                        ),
                    Group(
                          Item(name='particle_arrays',
                               style='custom',
                               show_label=False,
                               editor=ListEditor(use_notebook=True,
                                                 deletable=False,
                                                 page_name='.name'
                                                 )
                               ),
                          Item(name='interpolator',
                               style='custom',
                               show_label=False),
                          layout='tabbed'
                         ),
                    Item(name='shell', show_label=False),
                  ),
                  Group(
                    Item('scene', editor=SceneEditor(scene_class=MayaviScene),
                            height=400, width=600, show_label=False),
                  )
                ),
                resizable=True,
                title='PySPH Particle Viewer',
                height=640,
                width=1024
                )

    ######################################################################
    # `MayaviViewer` interface.
    ######################################################################
    @on_trait_change('scene:activated')
    def start_timer(self):
        if not self.live_mode:
            # No need for the timer if we are rendering files.
            return

        # Just accessing the timer will start it.
        t = self.timer
        if not t.IsRunning():
            t.Start(int(self.interval*1000))

    @on_trait_change('scene:activated')
    def update_plot(self):

        # No need to do this if files are being used.
        if not self.live_mode:
            return

        # do not update if solver is paused
        if self.pause_solver:
            return

        if self.client is None:
            self.host_changed = True

        controller = self.controller
        if controller is None:
            return

        self.current_time = t = controller.get_t()
        self.time_step = controller.get_dt()
        self.iteration = controller.get_count()

        arrays = []
        for idx, name in enumerate(self.pa_names):
            pa = controller.get_named_particle_array(name)
            arrays.append(pa)
            pah = self.particle_arrays[idx]
            pah.set(particle_array=pa, time=t)

        self.interpolator.particle_arrays = arrays

        if self.record:
            self._do_snap()

    def _do_snap(self):
        """Generate the animation."""
        p_arrays = self.particle_arrays
        if len(p_arrays) == 0:
            return
        if self.current_time == self._last_time:
            return

        if len(self.movie_directory) == 0:
            controller = self.controller
            output_dir = controller.get_output_directory()
            movie_dir = os.path.join(output_dir, 'movie')
            self.movie_directory = movie_dir
        else:
            movie_dir = self.movie_directory
        if not os.path.exists(movie_dir):
            os.mkdir(movie_dir)

        interval = self.frame_interval
        count = self._count
        if count%interval == 0:
            fname = 'frame%06d.png'%(self._frame_count)
            p_arrays[0].scene.save_png(os.path.join(movie_dir, fname))
            self._frame_count += 1
            self._last_time = self.current_time
        self._count += 1

    ######################################################################
    # Private interface.
    ######################################################################
    @on_trait_change('host,port,authkey')
    def _mark_reconnect(self):
        if self.live_mode:
            self.host_changed = True

    @cached_property
    def _get_controller(self):
        ''' get the controller, also sets the iteration count '''
        if not self.live_mode:
            return None

        reconnect = self.host_changed
        if not reconnect:
            try:
                c = self.client.controller
            except Exception as e:
                logger.info('Error: no connection or connection closed: '\
                        'reconnecting: %s'%e)
                reconnect = True
                self.client = None
            else:
                try:
                    self.client.controller.get_count()
                except IOError:
                    self.client = None
                    reconnect = True

        if reconnect:
            self.host_changed = False
            try:
                if MultiprocessingClient.is_available((self.host, self.port)):
                    self.client = MultiprocessingClient(address=(self.host, self.port),
                                                        authkey=self.authkey)
                else:
                    logger.info('Could not connect: Multiprocessing Interface'\
                                ' not available on %s:%s'%(self.host,self.port))
                    return None
            except Exception as e:
                logger.info('Could not connect: check if solver is '\
                            'running:%s'%e)
                return None
            c = self.client.controller
            self.iteration = c.get_count()

        if self.client is None:
            return None
        else:
            return self.client.controller

    def _client_changed(self, old, new):
        if not self.live_mode:
            return

        self._clear()
        if new is None:
            return
        else:
            self.pa_names = self.client.controller.get_particle_array_names()

        self.particle_arrays = [
            self._make_particle_array_helper(self.scene, x)
            for x in self.pa_names
        ]
        self.interpolator = InterpolatorView(scene=self.scene)
        # Turn on the legend for the first particle array.
        if len(self.particle_arrays) > 0:
            self.particle_arrays[0].set(show_legend=True, show_time=True)

    def _timer_event(self):
        # catch all Exceptions else timer will stop
        try:
            self.update_plot()
        except Exception as e:
            logger.info('Exception: %s caught in timer_event'%e)

    def _interval_changed(self, value):
        t = self.timer
        if t is None:
            return
        if t.IsRunning():
            t.Stop()
            t.Start(int(value*1000))

    def _timer_default(self):
        return Timer(int(self.interval*1000), self._timer_event)

    def _pause_solver_changed(self, value):
        if self.live_mode:
            c = self.controller
            if c is None:
                return
            if value:
                c.pause_on_next()
            else:
                c.cont()

    def _record_changed(self, value):
        if value:
            self._do_snap()

    def _files_changed(self, value):
        if len(value) == 0:
            return
        else:
            d = os.path.dirname(os.path.abspath(value[0]))
            self.movie_directory = os.path.join(d, 'movie')
            self.set(directory=d, trait_change_notify=False)
        self._n_files = len(value) - 1
        self.frame_interval = 1
        fc = self.file_count
        self.file_count = 0
        if fc == 0:
            # Force an update when our original file count is 0.
            self._file_count_changed(fc)
        t = self.timer
        if not self.live_mode:
            if t.IsRunning():
                t.Stop()
        else:
            if not t.IsRunning():
                t.Stop()
                t.Start(self.interval*1000)

    def _file_count_changed(self, value):
        fname = self.files[value]
        self._file_name = fname
        self.current_file = os.path.basename(fname)
        # Code to read the file, create particle array and setup the helper.
        data = load(fname)
        solver_data = data["solver_data"]
        arrays = data["arrays"]
        self._solver_data = solver_data
        self.current_time = t = float(solver_data['t'])
        self.time_step = float(solver_data['dt'])
        self.iteration = int(solver_data['count'])
        names = list(arrays.keys())
        pa_names = self.pa_names

        if len(pa_names) == 0:
            self.interpolator = InterpolatorView(scene=self.scene)
            self.pa_names = names
            pas = []
            for name in names:
                pa = arrays[name]
                pah = self._make_particle_array_helper(self.scene, name)
                # Must set this after setting the scene.
                pah.set(particle_array=pa, time=t)
                pas.append(pah)
            self.particle_arrays = pas
        else:
            for idx, name in enumerate(pa_names):
                pa = arrays[name]
                pah = self.particle_arrays[idx]
                pah.set(particle_array=pa, time=t)

        self.interpolator.particle_arrays = list(arrays.values())

        if self.record:
            self._do_snap()

    def _play_changed(self, value):
        t = self.timer
        if value:
            self._play_count = 0
            t.Stop()
            t.callable = self._play_event
            t.Start(1000*0.5)
        else:
            t.Stop()
            t.callable = self._timer_event

    def _clear(self):
        self.pa_names = []
        self.scene.mayavi_scene.children[:] = []

    def _play_event(self):
        nf = self._n_files
        pc = self.file_count
        pc += 1
        if pc > nf:
            if self.loop:
                pc = 0
            else:
                self.timer.Stop()
                pc = nf
        self.file_count = pc
        self._play_count = pc

    def _scalar_changed(self, value):
        for pa in self.particle_arrays:
            pa.scalar = value

    def _update_files_fired(self):
        fc = self.file_count
        files = glob_files(self.files[fc])
        sort_file_list(files)
        self.files = files
        self.file_count = fc
        if self.play:
            self._play_changed(self.play)

    def _shell_fired(self):
        ns = dict(viewer=self, particle_arrays=self.particle_arrays,
                  interpolator=self.interpolator, scene=self.scene,
                  mlab=self.scene.mlab)
        obj = PythonShellView(ns=ns)
        obj.edit_traits()

    def _directory_changed(self, d):
        ext = os.splitext(self.files[-1])[1]
        files = glob.glob(os.path.join(d, '*' + ext))
        if len(files) > 0:
            self._clear()
            sort_file_list(files)
            self.files = files
            self.file_count = min(self.file_count, len(files))
        else:
            pass

    def _live_mode_changed(self, value):
        if value:
            self._file_name = ''
            self.client = None
            self._clear()
            self._mark_reconnect()
            self.start_timer()
        else:
            self.client = None
            self._clear()
            self.timer.Stop()

    def _particle_array_helper_updated(self, value):
        # Called when the particle array helper fires an updated event.
        if self._file_name:
            sd = self._solver_data
            arrays = [x.particle_array for x in self.particle_arrays]
            dump(self._file_name, arrays, sd)

    def _make_particle_array_helper(self, scene, name):
        pah = ParticleArrayHelper(scene=scene, name=name, scalar=self.scalar)
        pah.on_trait_change(self._particle_array_helper_updated, 'updated')
        return pah


######################################################################
def usage():
    print("""Usage:
pysph view [-v] <trait1=value> <trait2=value> [files.npz]

If *.npz files are not supplied it will connect to a running solver, if not it
will display the given files.

The arguments <trait1=value> are optional settings like host, port and authkey
etc.  The following traits are available:

  scalar        -- the default scalar to display on the view.

  host          -- hostname/IP address to connect to.
  port          -- Port to connect to
  authkey       -- authorization key to use.
  interval      -- time interval to refresh display
  pause_solver  -- Set True/False, will pause running solver

  movie_directory -- directory to dump movie files (automatically set if not
                       supplied)
  record        -- True/False: record movie, i.e. store screenshots of display.

  play          -- True/False: Play all stored data files.
  loop          -- True/False: Loop over data files.

Options:
--------

  -h/--help   prints this message.

  -v          sets verbose mode which will print solver connection
              status failures on stdout.

Examples::
----------

  $ pysph view scalar=u play=True loop=True elliptical_drop_output/
  $ pysph view ellptical_drop_100.npz
  $ pysph view interval=10 host=localhost port=8900

""")

def error(msg):
    print(msg)
    sys.exit()

def main(args=None):
    if args is None:
        args = sys.argv[1:]

    if '-h' in args or '--help' in args:
        usage()
        sys.exit(0)

    if '-v' in args:
        logger.addHandler(logging.StreamHandler())
        logger.setLevel(logging.INFO)
        args.remove('-v')

    kw = {}
    files = []
    for arg in args:
        if '=' not in arg:
            if arg.endswith(output_formats):
                files.extend(glob.glob(arg))
                continue
            elif os.path.isdir(arg):
                _files = glob.glob(os.path.join(arg, '*.hdf5'))
                if len(_files) == 0:
                    _files = glob.glob(os.path.join(arg, '*.npz'))
                files.extend(_files)
                continue
            else:
                usage()
                sys.exit(1)
        key, arg = [x.strip() for x in arg.split('=')]
        try:
            val = eval(arg, math.__dict__)
            # this will fail if arg is a string.
        except NameError:
            val = arg
        kw[key] = val

    sort_file_list(files)
    live_mode = len(files) == 0

    # If we set the particle arrays before the scene is activated, the arrays
    # are not displayed on screen so we use do_later to set the  files.
    m = MayaviViewer(live_mode=live_mode)
    do_later(m.set, files=files, **kw)
    m.configure_traits()

if __name__ == '__main__':
    main()<|MERGE_RESOLUTION|>--- conflicted
+++ resolved
@@ -85,31 +85,6 @@
     ext = fname[fname.rfind('.'):]
     return glob.glob("%s*%s"%(fbase, ext))
 
-<<<<<<< HEAD
-def _sort_key(arg):
-    a = os.path.splitext(arg)[0]
-    return int(a[a.rfind('_')+1:])
-
-def remove_irrelevant_files(files):
-    """Remove any npz/hdf5 files that are not output files.
-
-    That is, the file should not end with a '_number.npz/hdf5'.  This allows
-    users to dump other files in the output while post-processing without
-    breaking the viewer.
-
-    """
-    result = []
-    for f in files:
-        try:
-            _sort_key(f)
-        except ValueError:
-            pass
-        else:
-            result.append(f)
-    return result
-
-=======
->>>>>>> 45e4d005
 def sort_file_list(files):
     """Given a list of input files, sort them in serial order, in-place.
     """
