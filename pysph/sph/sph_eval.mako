# Automatically generated, do not edit.
#cython: cdivision=True
<%def name="indent(text, level=0)" buffered="True">
% for l in text.splitlines():
${' '*4*level}${l}
% endfor
</%def>

from libc.math cimport pow, sqrt
cimport numpy
from pysph.base.particle_array cimport ParticleArray
from pysph.base.nnps cimport NNPS

from pyzoltan.core.carray cimport DoubleArray, IntArray, UIntArray

${helpers}

# #############################################################################
cdef class ParticleArrayWrapper:
    cdef public int index
    cdef public ParticleArray array
    cdef public IntArray tag, pid
    cdef public UIntArray gid
    cdef public DoubleArray ${array_names}

    def __init__(self, pa, index):
        self.index = index
        self.array = pa
        props = set(pa.properties.keys())
        props = props.union(['tag', 'pid', 'gid'])
        for prop in props:
            setattr(self, prop, pa.get_carray(prop))

    cpdef long size(self):
        return self.array.get_number_of_particles()


# #############################################################################
cdef class SPHCalc:
    cdef public ParticleArrayWrapper ${pa_names}
    cdef public NNPS nnps
    cdef UIntArray nbrs
<<<<<<< HEAD
    ${indent(object.get_equation_defs(), 1)}

    def __init__(self, equations, *particle_arrays):
=======

    # CFL time step conditions
    cdef public double dt_cfl
    
    def __init__(self, *particle_arrays):
>>>>>>> ad70ebdf
        for i, pa in enumerate(particle_arrays):
            name = pa.name
            setattr(self, name, ParticleArrayWrapper(pa, i))

        self.nbrs = UIntArray()
        ${indent(object.get_equation_init(), 2)}

    def set_nnps(self, NNPS nnps):
<<<<<<< HEAD
        self.nnps = nnps

=======
        self.nnps = nnps            
    
>>>>>>> ad70ebdf
    cpdef compute(self, double t, double dt):
        cdef long nbr_idx, NP_SRC, NP_DEST
        cdef int s_idx, d_idx
        cdef UIntArray nbrs = self.nbrs
        cdef NNPS nnps = self.nnps
        cdef ParticleArrayWrapper src, dst

        #######################################################################
        ##  Declare all the arrays.
        #######################################################################
        # Arrays.\
        ${indent(object.get_array_declarations(), 2)}
        #######################################################################
        ## Declare any variables.
        #######################################################################
        # Variables.\

        cdef int src_array_index, dst_array_index
        ${indent(object.get_variable_declarations(), 2)}
        #######################################################################
        ## Iterate over groups:
        ## Groups are organized as {destination: (eqs_with_no_source, sources)}
        ## eqs_with_no_source: Group([equations]) all SPH Equations with no source.
        ## sources are {source: Group([equations...])}
        #######################################################################
        % for g_idx, group in enumerate(object.groups):
        # Group ${g_idx}.
        #######################################################################
        ## Iterate over destinations in this group.
        #######################################################################
        % for dest, (eqs_with_no_source, sources) in group.iteritems():
        # Destination ${dest}.\
        #######################################################################
        ## Setup destination array pointers.
        #######################################################################

        dst = self.${dest}
        ${indent(object.get_dest_array_setup(dest, eqs_with_no_source, sources), 2)}
        dst_array_index = dst.index

        #######################################################################
        ## Handle all the equations that do not have a source.
        #######################################################################
        % if len(eqs_with_no_source.equations) > 0:
        # SPH Equations with no sources.
        for d_idx in range(NP_DEST):
            ${indent(eqs_with_no_source.get_loop_code(object.kernel), 3)}
        % endif
        #######################################################################
        ## Iterate over sources.
        #######################################################################
        % for source, eq_group in sources.iteritems():
        # Source ${source}.\
        #######################################################################
        ## Setup source array pointers.
        #######################################################################

        src = self.${source}
        ${indent(object.get_src_array_setup(source, eq_group), 2)}
        src_array_index = src.index

        #######################################################################
        ## Iterate over destination particles.
        #######################################################################
        for d_idx in range(NP_DEST):
            ###################################################################
            ## Find and iterate over neighbors.
            ###################################################################
            nnps.get_nearest_particles(
                src_array_index, dst_array_index, d_idx, nbrs)

            for nbr_idx in range(nbrs._length):
                s_idx = <int>nbrs.data[nbr_idx]
                ###############################################################
                ## Iterate over the equations for the same set of neighbors.
                ###############################################################                        
                ${indent(eq_group.get_loop_code(object.kernel), 4)}

            ###################################################################
            ## Do any post neighbor loop assignments.
            ###################################################################
            # Post-loop code.\
            ${indent(eq_group.get_post_loop_code(object.kernel), 3)}
        # Source ${source} done.
        % endfor
        # Destination ${dest} done.
        % endfor
        # Group ${g_idx} done.
        % endfor<|MERGE_RESOLUTION|>--- conflicted
+++ resolved
@@ -40,17 +40,11 @@
     cdef public ParticleArrayWrapper ${pa_names}
     cdef public NNPS nnps
     cdef UIntArray nbrs
-<<<<<<< HEAD
+    # CFL time step conditions
+    cdef public double dt_cfl
     ${indent(object.get_equation_defs(), 1)}
 
     def __init__(self, equations, *particle_arrays):
-=======
-
-    # CFL time step conditions
-    cdef public double dt_cfl
-    
-    def __init__(self, *particle_arrays):
->>>>>>> ad70ebdf
         for i, pa in enumerate(particle_arrays):
             name = pa.name
             setattr(self, name, ParticleArrayWrapper(pa, i))
@@ -59,13 +53,8 @@
         ${indent(object.get_equation_init(), 2)}
 
     def set_nnps(self, NNPS nnps):
-<<<<<<< HEAD
         self.nnps = nnps
 
-=======
-        self.nnps = nnps            
-    
->>>>>>> ad70ebdf
     cpdef compute(self, double t, double dt):
         cdef long nbr_idx, NP_SRC, NP_DEST
         cdef int s_idx, d_idx
@@ -141,7 +130,7 @@
                 s_idx = <int>nbrs.data[nbr_idx]
                 ###############################################################
                 ## Iterate over the equations for the same set of neighbors.
-                ###############################################################                        
+                ###############################################################
                 ${indent(eq_group.get_loop_code(object.kernel), 4)}
 
             ###################################################################
